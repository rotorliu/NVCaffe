--- conflicted
+++ resolved
@@ -74,12 +74,8 @@
     CHECK_EQ(status, CNMEM_STATUS_SUCCESS) << " " \
       << cnmemGetErrorString(status); \
   } while (0)
-<<<<<<< HEAD
-
-=======
 #else
 #define CNMEM_CHECK(condition)
->>>>>>> 5a02f49e
 #endif
 
 // CUDA: grid stride looping
