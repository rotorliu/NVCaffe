name: "CaffeNet"
layers {
<<<<<<< HEAD
  name: "data"
  type: DATA
  top: "data"
  top: "label"
  data_param {
    source: "ilvsrc12_train_leveldb"
    mean_file: "../../data/ilsvrc12/imagenet_mean.binaryproto"
    batch_size: 256
    crop_size: 227
=======
  layer {
    name: "data"
    type: "data"
    source: "ilsvrc12_train_leveldb"
    meanfile: "../../data/ilsvrc12/imagenet_mean.binaryproto"
    batchsize: 256
    cropsize: 227
>>>>>>> b3cd950d
    mirror: true
  }
}
layers {
  name: "conv1"
  type: CONVOLUTION
  bottom: "data"
  top: "conv1"
  blobs_lr: 1
  blobs_lr: 2
  weight_decay: 1
  weight_decay: 0
  convolution_param {
    num_output: 96
    kernel_size: 11
    stride: 4
    weight_filler {
      type: "gaussian"
      std: 0.01
    }
    bias_filler {
      type: "constant"
      value: 0
    }
  }
}
layers {
  name: "relu1"
  type: RELU
  bottom: "conv1"
  top: "conv1"
}
layers {
  name: "pool1"
  type: POOLING
  bottom: "conv1"
  top: "pool1"
  pooling_param {
    pool: MAX
    kernel_size: 3
    stride: 2
  }
}
layers {
  name: "norm1"
  type: LRN
  bottom: "pool1"
  top: "norm1"
  lrn_param {
    local_size: 5
    alpha: 0.0001
    beta: 0.75
  }
}
layers {
  name: "conv2"
  type: CONVOLUTION
  bottom: "norm1"
  top: "conv2"
  blobs_lr: 1
  blobs_lr: 2
  weight_decay: 1
  weight_decay: 0
  convolution_param {
    num_output: 256
    pad: 2
    kernel_size: 5
    group: 2
    weight_filler {
      type: "gaussian"
      std: 0.01
    }
    bias_filler {
      type: "constant"
      value: 1
    }
  }
}
layers {
  name: "relu2"
  type: RELU
  bottom: "conv2"
  top: "conv2"
}
layers {
  name: "pool2"
  type: POOLING
  bottom: "conv2"
  top: "pool2"
  pooling_param {
    pool: MAX
    kernel_size: 3
    stride: 2
  }
}
layers {
  name: "norm2"
  type: LRN
  bottom: "pool2"
  top: "norm2"
  lrn_param {
    local_size: 5
    alpha: 0.0001
    beta: 0.75
  }
}
layers {
  name: "conv3"
  type: CONVOLUTION
  bottom: "norm2"
  top: "conv3"
  blobs_lr: 1
  blobs_lr: 2
  weight_decay: 1
  weight_decay: 0
  convolution_param {
    num_output: 384
    pad: 1
    kernel_size: 3
    weight_filler {
      type: "gaussian"
      std: 0.01
    }
    bias_filler {
      type: "constant"
      value: 0
    }
  }
}
layers {
  name: "relu3"
  type: RELU
  bottom: "conv3"
  top: "conv3"
}
layers {
  name: "conv4"
  type: CONVOLUTION
  bottom: "conv3"
  top: "conv4"
  blobs_lr: 1
  blobs_lr: 2
  weight_decay: 1
  weight_decay: 0
  convolution_param {
    num_output: 384
    pad: 1
    kernel_size: 3
    group: 2
    weight_filler {
      type: "gaussian"
      std: 0.01
    }
    bias_filler {
      type: "constant"
      value: 1
    }
  }
}
layers {
  name: "relu4"
  type: RELU
  bottom: "conv4"
  top: "conv4"
}
layers {
  name: "conv5"
  type: CONVOLUTION
  bottom: "conv4"
  top: "conv5"
  blobs_lr: 1
  blobs_lr: 2
  weight_decay: 1
  weight_decay: 0
  convolution_param {
    num_output: 256
    pad: 1
    kernel_size: 3
    group: 2
    weight_filler {
      type: "gaussian"
      std: 0.01
    }
    bias_filler {
      type: "constant"
      value: 1
    }
  }
}
layers {
  name: "relu5"
  type: RELU
  bottom: "conv5"
  top: "conv5"
}
layers {
  name: "pool5"
  type: POOLING
  bottom: "conv5"
  top: "pool5"
  pooling_param {
    pool: MAX
    kernel_size: 3
    stride: 2
  }
}
layers {
  name: "fc6"
  type: INNER_PRODUCT
  bottom: "pool5"
  top: "fc6"
  blobs_lr: 1
  blobs_lr: 2
  weight_decay: 1
  weight_decay: 0
  inner_product_param {
    num_output: 4096
    weight_filler {
      type: "gaussian"
      std: 0.005
    }
    bias_filler {
      type: "constant"
      value: 1
    }
  }
}
layers {
  name: "relu6"
  type: RELU
  bottom: "fc6"
  top: "fc6"
}
layers {
  name: "drop6"
  type: DROPOUT
  bottom: "fc6"
  top: "fc6"
  dropout_param {
    dropout_ratio: 0.5
  }
}
layers {
  name: "fc7"
  type: INNER_PRODUCT
  bottom: "fc6"
  top: "fc7"
  blobs_lr: 1
  blobs_lr: 2
  weight_decay: 1
  weight_decay: 0
  inner_product_param {
    num_output: 4096
    weight_filler {
      type: "gaussian"
      std: 0.005
    }
    bias_filler {
      type: "constant"
      value: 1
    }
  }
}
layers {
  name: "relu7"
  type: RELU
  bottom: "fc7"
  top: "fc7"
}
layers {
  name: "drop7"
  type: DROPOUT
  bottom: "fc7"
  top: "fc7"
  dropout_param {
    dropout_ratio: 0.5
  }
}
layers {
  name: "fc8"
  type: INNER_PRODUCT
  bottom: "fc7"
  top: "fc8"
  blobs_lr: 1
  blobs_lr: 2
  weight_decay: 1
  weight_decay: 0
  inner_product_param {
    num_output: 1000
    weight_filler {
      type: "gaussian"
      std: 0.01
    }
    bias_filler {
      type: "constant"
      value: 0
    }
  }
}
layers {
  name: "loss"
  type: SOFTMAX_LOSS
  bottom: "fc8"
  bottom: "label"
}<|MERGE_RESOLUTION|>--- conflicted
+++ resolved
@@ -1,24 +1,14 @@
 name: "CaffeNet"
 layers {
-<<<<<<< HEAD
   name: "data"
   type: DATA
   top: "data"
   top: "label"
   data_param {
-    source: "ilvsrc12_train_leveldb"
+    source: "ilsvrc12_train_leveldb"
     mean_file: "../../data/ilsvrc12/imagenet_mean.binaryproto"
     batch_size: 256
     crop_size: 227
-=======
-  layer {
-    name: "data"
-    type: "data"
-    source: "ilsvrc12_train_leveldb"
-    meanfile: "../../data/ilsvrc12/imagenet_mean.binaryproto"
-    batchsize: 256
-    cropsize: 227
->>>>>>> b3cd950d
     mirror: true
   }
 }
