#ifdef USE_CUDNN
#include <algorithm>
#include <vector>
#include <boost/tokenizer.hpp>
#include <cudnn.h>

#include "caffe/parallel.hpp"
#include "caffe/filler.hpp"
#include "caffe/layers/cudnn_conv_layer.hpp"
#include "caffe/solver.hpp"

namespace caffe {

#if !CUDNN_VERSION_MIN(6, 0, 0)
#define CUDNN_CONVOLUTION_FWD_ALGO_COUNT \
    (CUDNN_CONVOLUTION_FWD_ALGO_WINOGRAD_NONFUSED + 1)
#define CUDNN_CONVOLUTION_BWD_DATA_ALGO_COUNT \
    (CUDNN_CONVOLUTION_BWD_DATA_ALGO_WINOGRAD_NONFUSED + 1)
#define CUDNN_CONVOLUTION_BWD_FILTER_ALGO_COUNT \
    (CUDNN_CONVOLUTION_BWD_FILTER_ALGO_WINOGRAD_NONFUSED + 1)
#endif

template <typename Dtype>
void createFilterDesc(cudnnFilterDescriptor_t* desc, int n, int c, int h, int w) {
  CUDNN_CHECK(cudnnCreateFilterDescriptor(desc));
  CUDNN_CHECK(cudnnSetFilter4dDescriptor(*desc, cudnn::dataType<Dtype>::type,
      CUDNN_TENSOR_NCHW, n, c, h, w));
}

void setConvolutionDesc(Type math, cudnnConvolutionDescriptor_t conv,
    int pad_h, int pad_w, int stride_h, int stride_w) {
  int padA[2] = {pad_h, pad_w};
  int strideA[2] = {stride_h, stride_w};
  int upscaleA[2] = {1, 1};
  CUDNN_CHECK(cudnnSetConvolutionNdDescriptor(conv,
      2, padA, strideA, upscaleA, CUDNN_CROSS_CORRELATION,
      cudnn::conv_type(math)));
}

void setConvolutionDescMath(Type math, cudnnConvolutionDescriptor_t conv) {
  int padA[2];
  int strideA[2];
  int upscaleA[2];
  int arrayLengthRequested = 2;
  int arrayLength;
  cudnnConvolutionMode_t mode;
  cudnnDataType_t dataType;

  CUDNN_CHECK(cudnnGetConvolutionNdDescriptor(conv,
      arrayLengthRequested, &arrayLength, padA, strideA, upscaleA,
      &mode, &dataType));
  CUDNN_CHECK(cudnnSetConvolutionNdDescriptor(conv,
      2, padA, strideA, upscaleA, mode,
      cudnn::conv_type(math)));
}

cudnnDataType_t convolutionDescDataType(cudnnConvolutionDescriptor_t conv) {
  int padA[2];
  int strideA[2];
  int upscaleA[2];
  int arrayLengthRequested = 2;
  int arrayLength;
  cudnnConvolutionMode_t mode;
  cudnnDataType_t dataType;

  CUDNN_CHECK(cudnnGetConvolutionNdDescriptor(conv,
      arrayLengthRequested, &arrayLength, padA, strideA, upscaleA,
      &mode, &dataType));
  return dataType;
}

/**
 * TODO(dox) explain cuDNN interface
 */
template <typename Ftype, typename Btype>
void CuDNNConvolutionLayer<Ftype, Btype>::LayerSetUp(
    const vector<Blob*>& bottom, const vector<Blob*>& top) {
  ConvolutionLayer<Ftype, Btype>::LayerSetUp(bottom, top);
  // Initialize algorithm arrays
  fwd_algo_.resize(bottom.size());
  bwd_filter_algo_.resize(bottom.size());
  bwd_data_algo_.resize(bottom.size());

#if CUDNN_VERSION_MIN(7, 0, 0)
  cudnn_math_override_ = this->layer_param().cudnn_math_override();
  fwd_cudnn_math_.resize(bottom.size());
  bwd_filter_cudnn_math_.resize(bottom.size());
  bwd_data_cudnn_math_.resize(bottom.size());
#endif

  // initialize size arrays
  workspace_fwd_sizes_.resize(bottom.size());
  workspace_bwd_filter_sizes_.resize(bottom.size());
  workspace_bwd_data_sizes_.resize(bottom.size());

  std::string conv_algos_override = this->layer_param().convolution_param().conv_algos_override();
  boost::char_separator<char> sep(", ");
  boost::tokenizer<boost::char_separator<char>> tokens(conv_algos_override, sep);
  for (const auto& t : tokens) {
    user_algos_override_.push_back(boost::lexical_cast<int>(t));
  }
  std::string param_err = "conv_algos_override parameter vaue '" +
      conv_algos_override + "' is ill formatted";
  CHECK_EQ(3, user_algos_override_.size()) << param_err;
  if (user_algos_override_[0] >= 0) {
    CHECK_LT(user_algos_override_[0], CUDNN_CONVOLUTION_FWD_ALGO_COUNT) << param_err;
  }
  if (user_algos_override_[1] >= 0) {
    CHECK_LT(user_algos_override_[1], CUDNN_CONVOLUTION_BWD_DATA_ALGO_COUNT) << param_err;
  }
  if (user_algos_override_[2] >= 0) {
    CHECK_LT(user_algos_override_[2], CUDNN_CONVOLUTION_BWD_FILTER_ALGO_COUNT) << param_err;
  }

  // Initializing algorithms and workspaces
  // Do not rely on initialized algorithms (Reshape will set algorithms
  // with correct values in the first iteration).
  for (size_t i = 0; i < bottom.size(); ++i) {
    fwd_algo_[i] = (cudnnConvolutionFwdAlgo_t)
        (user_algos_override_[0] >= 0 ? user_algos_override_[0] :
        CUDNN_CONVOLUTION_FWD_ALGO_IMPLICIT_PRECOMP_GEMM);
    bwd_data_algo_[i] = (cudnnConvolutionBwdDataAlgo_t)
        (user_algos_override_[1] >= 0 ? user_algos_override_[1] :
        CUDNN_CONVOLUTION_BWD_DATA_ALGO_1);
    bwd_filter_algo_[i] = (cudnnConvolutionBwdFilterAlgo_t)
        (user_algos_override_[2] >= 0 ? user_algos_override_[2] :
        CUDNN_CONVOLUTION_BWD_FILTER_ALGO_1);

    workspace_fwd_sizes_[i] = 0;
    workspace_bwd_data_sizes_[i] = 0;
    workspace_bwd_filter_sizes_[i] = 0;

#if CUDNN_VERSION_MIN(7, 0, 0)
    fwd_cudnn_math_[i] = CUDNN_DEFAULT_MATH;
    bwd_filter_cudnn_math_[i] = CUDNN_DEFAULT_MATH;
    bwd_data_cudnn_math_[i] = CUDNN_DEFAULT_MATH;
#endif
  }
  forward_math_ = this->layer_param().forward_math();
  backward_data_math_ = backward_filter_math_ = this->layer_param().backward_math();

  // Set the indexing parameters.
  bias_offset_ = this->num_output_ / groups();

  // Create filter descriptor.
  const int* kernel_shape_data = this->kernel_shape_.cpu_data();
  const int kernel_h = kernel_shape_data[0];
  const int kernel_w = kernel_shape_data[1];

  if (use_v7grouping()) {
    createFilterDesc<Ftype>(&fwd_filter_desc_,
        this->num_output_, this->channels_ / groups(),
        kernel_h, kernel_w);
    createFilterDesc<Btype>(&bwd_filter_desc_,
        this->num_output_, this->channels_ / groups(),
        kernel_h, kernel_w);
    this->weight_offset_ = this->num_output_ *
                           (this->channels_ / groups()) * kernel_h * kernel_w;
  } else {
    createFilterDesc<Ftype>(&fwd_filter_desc_,
        this->num_output_ / groups(), this->channels_ / groups(),
        kernel_h, kernel_w);
    createFilterDesc<Btype>(&bwd_filter_desc_,
        this->num_output_ / groups(), this->channels_ / groups(),
        kernel_h, kernel_w);
    this->weight_offset_ = (this->num_output_ / groups()) *
                           (this->channels_ / groups()) * kernel_h * kernel_w;
  }

  if (this->phase_ == TRAIN) {
    setmax_val(Caffe::current_device(),
        align_up<7>(this->weight_offset_ * tsize(tpmax<Btype, float>())),
        train_tmp_weights_mem_, mv_);
  }

  // Create tensor descriptor(s) for data and corresponding convolution(s).
  for (int i = 0; i < bottom.size(); i++) {
    cudnnTensorDescriptor_t fwd_bottom_desc, bwd_bottom_desc;
    cudnn::createTensor4dDesc<Ftype>(&fwd_bottom_desc);
    cudnn::createTensor4dDesc<Btype>(&bwd_bottom_desc);
    fwd_bottom_descs_.push_back(fwd_bottom_desc);
    bwd_bottom_descs_.push_back(bwd_bottom_desc);
    cudnnTensorDescriptor_t fwd_top_desc, bwd_top_desc;
    cudnn::createTensor4dDesc<Ftype>(&fwd_top_desc);
    cudnn::createTensor4dDesc<Btype>(&bwd_top_desc);
    fwd_top_descs_.push_back(fwd_top_desc);
    bwd_top_descs_.push_back(bwd_top_desc);
    cudnnConvolutionDescriptor_t fwd_conv_desc, bwd_conv_data_desc, bwd_conv_filter_desc;
    CUDNN_CHECK(cudnnCreateConvolutionDescriptor(&fwd_conv_desc));
    CUDNN_CHECK(cudnnCreateConvolutionDescriptor(&bwd_conv_data_desc));
    CUDNN_CHECK(cudnnCreateConvolutionDescriptor(&bwd_conv_filter_desc));
#ifdef CUDNN_GROUPING
    if (use_v7grouping()) {
      CUDNN_CHECK(cudnnSetConvolutionGroupCount(fwd_conv_desc, groups()));
      CUDNN_CHECK(cudnnSetConvolutionGroupCount(bwd_conv_data_desc, groups()));
      CUDNN_CHECK(cudnnSetConvolutionGroupCount(bwd_conv_filter_desc, groups()));
    }
#endif

    fwd_conv_descs_.push_back(fwd_conv_desc);
    bwd_conv_data_descs_.push_back(bwd_conv_data_desc);
    bwd_conv_filter_descs_.push_back(bwd_conv_filter_desc);

    cudnnTensorDescriptor_t fwd_cached_bottom_desc;
    cudnn::createTensor4dDesc<Ftype>(&fwd_cached_bottom_desc);
    fwd_cached_bottom_descs_.push_back(fwd_cached_bottom_desc);
    cudnnTensorDescriptor_t bwd_cached_bottom_desc;
    cudnn::createTensor4dDesc<Btype>(&bwd_cached_bottom_desc);
    bwd_cached_bottom_descs_.push_back(bwd_cached_bottom_desc);

    cudnnConvolutionDescriptor_t fwd_cached_conv_desc;
    cudnnConvolutionDescriptor_t bwd_cached_conv_data_desc, bwd_cached_conv_filter_desc;
    CUDNN_CHECK(cudnnCreateConvolutionDescriptor(&fwd_cached_conv_desc));
    CUDNN_CHECK(cudnnCreateConvolutionDescriptor(&bwd_cached_conv_data_desc));
    CUDNN_CHECK(cudnnCreateConvolutionDescriptor(&bwd_cached_conv_filter_desc));
#ifdef CUDNN_GROUPING
    if (use_v7grouping()) {
      CUDNN_CHECK(cudnnSetConvolutionGroupCount(fwd_cached_conv_desc, groups()));
      CUDNN_CHECK(cudnnSetConvolutionGroupCount(bwd_cached_conv_data_desc, groups()));
      CUDNN_CHECK(cudnnSetConvolutionGroupCount(bwd_cached_conv_filter_desc, groups()));
    }
#endif
    fwd_cached_conv_descs_.push_back(fwd_cached_conv_desc);
    bwd_cached_conv_data_descs_.push_back(bwd_cached_conv_data_desc);
    bwd_cached_conv_filter_descs_.push_back(bwd_cached_conv_filter_desc);
  }

  // Tensor descriptor for bias.
  if (this->bias_term_) {
    cudnn::createTensor4dDesc<Ftype>(&fwd_bias_desc_);
    cudnn::createTensor4dDesc<Btype>(&bwd_bias_desc_);
  }

  handles_setup_ = true;
  // When true, Reshape asks cuDNN (either Get ot FindEx) for the best algorithm
  use_algo_seeker_ = true;
  // When true, Reshape sets descriptors, algorithms, workspaces.
  use_reshape_ = true;
  // When true, cached bottom and conv descriptors need to be set.
  initialized_cached_descs_ = false;
  // Release workspace after FindEx is done, i.e. when bwd_count_ == 2
  fwd_count_ = 0UL;
  bwd_count_ = 0UL;
}

template <typename Ftype, typename Btype>
void CuDNNConvolutionLayer<Ftype, Btype>::AllocateFindExWorkspace() {
  const int dev = Caffe::current_device();
  if (map_val(dev, ws_released_, mv_)) {
    return;
  }
  GPUMemory::Workspace& ws = map_ptr(dev, GPUMemory::workspace_, mv_);
  size_t bytes_available, bytes_total;
  GPUMemory::GetInfo(&bytes_available, &bytes_total, true);
  bytes_available = std::min(bytes_available, bytes_total / 2UL);
  // 2+ pages => reallocate
  size_t req_bytes = align_down<7>(bytes_available > PAGE_SIZE ? bytes_available - PAGE_SIZE : 0UL);
  if (static_cast<float>(req_bytes) <= PAGE_SIZE) {
    return;
  }
  int attempts = ATTEMPTS_TO_RESERVE_WS;
  while (!ws.try_reserve(req_bytes) && attempts > 0) {
    req_bytes = align_down<7>(req_bytes > PAGE_SIZE ? req_bytes - PAGE_SIZE : 0UL);
    --attempts;
    LOG(INFO) << this->print_current_device() << " Retrying to allocate " << req_bytes
              << " bytes, attempts left: " << attempts;
  }
  map_val(dev, ws_allocated_, mv_) = ws.size();
}

template <typename Ftype, typename Btype>
size_t CuDNNConvolutionLayer<Ftype, Btype>::AllocateWorkspace(size_t bottom_size) {
  const int dev = Caffe::current_device();
  cudnnHandle_t handle = Caffe::cudnn_handle();
  for (int i = 0; i < bottom_size; ++i) {
    if (this->phase_ == TRAIN) {
      // get workspace for backwards data algorithm
      if (CUDNN_STATUS_SUCCESS !=
          cudnnGetConvolutionBackwardDataWorkspaceSize(handle,
          bwd_filter_desc_, bwd_top_descs_[i], bwd_conv_data_descs_[i], bwd_bottom_descs_[i],
          bwd_data_algo_[i], &workspace_bwd_data_sizes_[i])) {
        // in case of wrong user override
        bwd_data_algo_[i] = CUDNN_CONVOLUTION_BWD_DATA_ALGO_1;
        CUDNN_CHECK(cudnnGetConvolutionBackwardDataWorkspaceSize(handle,
            bwd_filter_desc_, bwd_top_descs_[i], bwd_conv_data_descs_[i], bwd_bottom_descs_[i],
            bwd_data_algo_[i], &workspace_bwd_data_sizes_[i]));
      }
      // get workspace for backwards filter algorithm
      if (CUDNN_STATUS_SUCCESS !=
          cudnnGetConvolutionBackwardFilterWorkspaceSize(handle,
          bwd_bottom_descs_[i], bwd_top_descs_[i], bwd_conv_filter_descs_[i], bwd_filter_desc_,
          bwd_filter_algo_[i], &workspace_bwd_filter_sizes_[i])) {
        bwd_filter_algo_[i] = CUDNN_CONVOLUTION_BWD_FILTER_ALGO_1;
        CUDNN_CHECK(cudnnGetConvolutionBackwardFilterWorkspaceSize(handle,
            bwd_bottom_descs_[i], bwd_top_descs_[i], bwd_conv_filter_descs_[i], bwd_filter_desc_,
            bwd_filter_algo_[i], &workspace_bwd_filter_sizes_[i]));
      }
    }
    // get workspace for forwards
    if (CUDNN_STATUS_SUCCESS !=
        cudnnGetConvolutionForwardWorkspaceSize(handle,
        fwd_bottom_descs_[i], fwd_filter_desc_, fwd_conv_descs_[i], fwd_top_descs_[i],
        fwd_algo_[i], &(workspace_fwd_sizes_[i]))) {
      fwd_algo_[i] = CUDNN_CONVOLUTION_FWD_ALGO_IMPLICIT_PRECOMP_GEMM;
      CUDNN_CHECK(cudnnGetConvolutionForwardWorkspaceSize(handle,
          fwd_bottom_descs_[i], fwd_filter_desc_, fwd_conv_descs_[i], fwd_top_descs_[i],
          fwd_algo_[i], &(workspace_fwd_sizes_[i])));
    }
  }
  CUDA_CHECK(cudaStreamSynchronize(Caffe::thread_stream()));

  for (int i = 0; i < bottom_size; ++i) {
    setmax_val(dev, align_up<7>(workspace_fwd_sizes_[i]) * ws_groups(),
        this->phase_ == TRAIN ? train_mem_req_all_grps_ : test_mem_req_all_grps_, mv_);
    if (this->phase_ == TRAIN) {
      setmax_val(dev, align_up<7>(workspace_bwd_data_sizes_[i]) * ws_groups(),
          train_mem_req_all_grps_, mv_);
      setmax_val(dev, align_up<7>(workspace_bwd_filter_sizes_[i]) * ws_groups(),
          train_mem_req_all_grps_, mv_);
    }
  }

  GPUMemory::Workspace& ws = map_ptr(dev, GPUMemory::workspace_, mv_);
  ws.safe_reserve(map_val(dev,
      this->phase_ == TRAIN ? train_mem_req_all_grps_ : test_mem_req_all_grps_, mv_));
  return ws.size();
}

template <typename Ftype, typename Btype>
void CuDNNConvolutionLayer<Ftype, Btype>::Reshape(
    const vector<Blob*>& bottom, const vector<Blob*>& top) {
  // Check whether cached descriptors have been initialized.
  if (initialized_cached_descs_) {
    // Check whether bottom and conv descriptors have changed,
    // which then requires a new reshape and set algo.
    if (IsBottomDescChanged(bottom, true) || IsBottomDescChanged(bottom, false) ||
        IsConvDescChanged(bottom, true) || IsConvDescChanged(bottom, false)) {
      use_reshape_ = true;
    } else {
      // When no reshape is needed, setting algo may be still needed
      // (for example, if we are at iteration 1).
      // If we want to set algos, we have to use reshape in
      // current implementation.
      // Also, after 2 runs we have to release some space if it's not needed.
      use_reshape_ = use_algo_seeker_ || ok_to_release();
    }
  } else {
    // If cached descriptors are not initialized yet, need to
    // do reshape which also initializes cached descriptors.
    use_reshape_ = true;
  }
  if (!use_reshape_) {
    return;
  }

  ConvolutionLayer<Ftype, Btype>::Reshape(bottom, top);
  CHECK_EQ(2, this->num_spatial_axes_)
      << "CuDNNConvolution input must have 2 spatial axes "
      << "(e.g., height and width). "
      << "Use 'engine: CAFFE' for general ND convolution.";

  bottom_offset_ = this->bottom_dim_ / groups();
  top_offset_ = this->top_dim_ / groups();

  const int height = bottom[0]->shape(this->channel_axis_ + 1);
  const int width = bottom[0]->shape(this->channel_axis_ + 2);
  const int height_out = top[0]->shape(this->channel_axis_ + 1);
  const int width_out = top[0]->shape(this->channel_axis_ + 2);
  const int* pad_data = this->pad_.cpu_data();
  const int pad_h = pad_data[0];
  const int pad_w = pad_data[1];
  const int* stride_data = this->stride_.cpu_data();
  const int stride_h = stride_data[0];
  const int stride_w = stride_data[1];

    // Set cuDNN tensor and convolution descriptors
  for (int i = 0; i < bottom.size(); i++) {
    cudnn::setTensor4dDesc<Ftype>(&fwd_bottom_descs_[i],
        this->num_,
        use_v7grouping() ? this->channels_ : this->channels_ / groups(),
        height, width,
        this->channels_ * height * width,
        height * width, width, 1);
    cudnn::setTensor4dDesc<Btype>(&bwd_bottom_descs_[i],
        this->num_,
        use_v7grouping() ? this->channels_ : this->channels_ / groups(),
        height, width,
        this->channels_ * height * width,
        height * width, width, 1);
    cudnn::setTensor4dDesc<Ftype>(&fwd_top_descs_[i],
        this->num_,
        use_v7grouping() ? this->num_output_ : this->num_output_ / groups(),
        height_out, width_out,
        this->num_output_ * this->out_spatial_dim_,
        this->out_spatial_dim_, width_out, 1);
    cudnn::setTensor4dDesc<Btype>(&bwd_top_descs_[i],
        this->num_,
        use_v7grouping() ? this->num_output_ : this->num_output_ / groups(),
        height_out, width_out,
        this->num_output_ * this->out_spatial_dim_,
        this->out_spatial_dim_, width_out, 1);

    setConvolutionDesc(forward_math_, fwd_conv_descs_[i],
        pad_h, pad_w, stride_h, stride_w);
    setConvolutionDesc(forward_math_, fwd_cached_conv_descs_[i],
        pad_h, pad_w, stride_h, stride_w);
    setConvolutionDesc(backward_data_math_, bwd_conv_data_descs_[i],
        pad_h, pad_w, stride_h, stride_w);
    setConvolutionDesc(backward_filter_math_, bwd_conv_filter_descs_[i],
        pad_h, pad_w, stride_h, stride_w);
    setConvolutionDesc(backward_data_math_, bwd_cached_conv_data_descs_[i],
        pad_h, pad_w, stride_h, stride_w);
    setConvolutionDesc(backward_filter_math_, bwd_cached_conv_filter_descs_[i],
        pad_h, pad_w, stride_h, stride_w);

    // Set cached descriptors
    cudnn::setTensor4dDesc<Ftype>(&fwd_cached_bottom_descs_[i],
        this->num_,
        use_v7grouping() ? this->channels_ : this->channels_ / groups(),
        height, width,
        this->channels_ * height * width,
        height * width, width, 1);
    cudnn::setTensor4dDesc<Btype>(&bwd_cached_bottom_descs_[i],
        this->num_,
        use_v7grouping() ? this->channels_ : this->channels_ / groups(),
        height, width,
        this->channels_ * height * width,
        height * width, width, 1);
  }
  initialized_cached_descs_ = true;

  // Tensor descriptor for bias.
  if (this->bias_term_) {
    cudnn::setTensor4dDesc<Ftype>(&fwd_bias_desc_, 1,
        use_v7grouping() ? this->num_output_ : this->num_output_ / groups(),
        1, 1);
    cudnn::setTensor4dDesc<Btype>(&bwd_bias_desc_, 1,
        use_v7grouping() ? this->num_output_ : this->num_output_ / groups(),
        1, 1);
  }

  // Ask cuDNN to find the best algorithm
  // When batch is small and every image is different we don't want to call Find* over and over
  if (use_algo_seeker_) {
    // FindEx: A workspace of size workspace_bytes is allocated for FindEx.
    //         Besides, workspace, a buffer is allocated for the output of
    //         FindEx-backward-filter. The size of buffer is as big as weights.
    // Get: workspace_bytes is only used as a workspace limit by Get.
    //      (no allocation happens before Get or by Get).
    size_t workspace_bytes = 0UL;
    if (fwd_count_ == 0) {
      // In iteration 0, use a small amount of memory in order to leave
      // most of memory for allocating layer blobs.
      workspace_bytes = AllocateWorkspace(bottom.size());
    }
    switch (this->layer_param_.convolution_param().cudnn_convolution_algo_seeker()) {
      case ConvolutionParameter_CuDNNConvolutionAlgorithmSeeker_GET:
        GetConvAlgo(bottom, top, workspace_bytes, pad_h, pad_w, stride_h, stride_w);
        AllocateWorkspace(bottom.size());
        break;
      case ConvolutionParameter_CuDNNConvolutionAlgorithmSeeker_FINDEX:
        if (!use_modest_workspace()) {
          if (this->phase_ == TRAIN) {
            // Now taking the rest for running FindEx calls
            // We'll release what's possible in BW pass
            AllocateFindExWorkspace();
          }
          // Also used by Test Net but based on shared space taken by Train:
          FindExConvAlgo(bottom, top);
          use_algo_seeker_ = false;
        }
        break;
      default:
        LOG(FATAL) << "Wrong value for cudnn_convolution_algo_seeker";
    }
  }

  if (ok_to_release() && this->phase_ == TRAIN) {
    const int dev = Caffe::current_device();
    GPUMemory::Workspace& ws = map_ptr(dev, GPUMemory::workspace_, mv_);
    if (!map_val(dev, ws_released_, mv_) && map_val(dev, ws_allocated_, mv_) > 0UL) {
      // Housekeeping: release excessive amount of device memory after FindEx calls
      size_t mem_req = align_up<7>(std::max(map_val(dev, train_mem_req_all_grps_, mv_),
          map_val(dev, test_mem_req_all_grps_, mv_)) + PAGE_SIZE);
      if (mem_req > 0UL && ws.size() > mem_req) {
        // Winner needs half less - release the rest
        LOG(INFO) << this->print_current_device()
                  << " Layer '" << this->name() << "' reallocating workspace "
                  << gb_round2(ws.size()) << "G to " << gb_round2(mem_req) << "G";
        // TRAIN only
        ws.release();
        ws.reserve(mem_req);
        map_val(dev, ws_released_, mv_) = true;
        map_ptr(dev, GPUMemory::weights_workspace_, mv_).release();
      }
    }
  }
}

template <typename Ftype, typename Btype>
void CuDNNConvolutionLayer<Ftype, Btype>::GetConvAlgo(const vector<Blob*>& bottom,
    const vector<Blob*>& top, const size_t workspace_bytes, int pad_h, int pad_w,
    int stride_h, int stride_w) {
  for (int i = 0; i < bottom.size(); ++i) {
    // Get backward data algorithm (if not set by user)
    if (user_algos_override_[1] < 0) {
      CUDNN_CHECK(cudnnGetConvolutionBackwardDataAlgorithm(Caffe::cudnn_handle(),
          bwd_filter_desc_, bwd_top_descs_[i], bwd_conv_data_descs_[i], bwd_bottom_descs_[i],
          CUDNN_CONVOLUTION_BWD_DATA_SPECIFY_WORKSPACE_LIMIT,
          align_down<7>(workspace_bytes / ws_groups()), &bwd_data_algo_[i]));
    }
    // Get forward algorithm (if not set by user)
    if (user_algos_override_[0] < 0) {
      CUDNN_CHECK(cudnnGetConvolutionForwardAlgorithm(Caffe::cudnn_handle(),
          fwd_bottom_descs_[i], fwd_filter_desc_, fwd_conv_descs_[i], fwd_top_descs_[i],
          CUDNN_CONVOLUTION_FWD_SPECIFY_WORKSPACE_LIMIT,
          align_down<7>(workspace_bytes / ws_groups()), &fwd_algo_[i]));
      CUDA_CHECK(cudaStreamSynchronize(Caffe::thread_stream()));
    }
    // Get backward filter algorithm (if not set by user)
    if (user_algos_override_[2] < 0) {
      CUDNN_CHECK(cudnnGetConvolutionBackwardFilterAlgorithm(Caffe::cudnn_handle(),
          bwd_bottom_descs_[i], bwd_top_descs_[i], bwd_conv_filter_descs_[i], bwd_filter_desc_,
          CUDNN_CONVOLUTION_BWD_FILTER_SPECIFY_WORKSPACE_LIMIT,
          align_down<7>(workspace_bytes / ws_groups()), &bwd_filter_algo_[i]));
      CUDA_CHECK(cudaStreamSynchronize(Caffe::thread_stream()));
    }
    LOG(INFO) << Phase_Name(this->phase_)
        << " Conv Algos by Get* (F,BD,BF) for layer '" << this->name()
        << "' with space " << workspace_bytes << "/" << ws_groups() <<  " "
        << fwd_algo_[i] << " " << bwd_data_algo_[i] << " " << bwd_filter_algo_[i];
  }
}

template<typename Ftype, typename Btype>
void CuDNNConvolutionLayer<Ftype, Btype>::FindExConvAlgo(
    const vector<Blob*>& bottom, const vector<Blob*>& top) {
  int fwd_algo_count = 0;
  int filter_algo_count = 0;
  int data_algo_count = 0;
  cudnnConvolutionFwdAlgoPerf_t fwd_results[REQUEST_ALGO_COUNT];
  cudnnConvolutionBwdFilterAlgoPerf_t bwd_filter_results[REQUEST_ALGO_COUNT];
  cudnnConvolutionBwdDataAlgoPerf_t bwd_data_results[REQUEST_ALGO_COUNT];
  bool fwd_pseudo = false;
  bool bwd_filter_pseudo = false;
  bool bwd_data_pseudo = false;
  float ftime = 0.F, bdtime = 0.F, bftime = 0.F;

#if CUDNN_VERSION_MIN(7, 0, 0)
  // does it support TENSOR_OP?
  const bool top_device = Caffe::device_capability(Caffe::current_device()) >= 700;
  bool try_top = top_device;
  if (cudnn_math_override_ < 0 && (is_precise<Ftype>() || is_precise<Btype>())) {
    // 32/64 mode, user doesn't override => default math only
    try_top = false;
  }
#endif
  cudnnHandle_t handle = Caffe::cudnn_handle();
  cudaStream_t stream = Caffe::thread_stream();

  const int dev = Caffe::current_device();
  GPUMemory::Workspace& ws = map_ptr(dev, GPUMemory::workspace_, mv_);
  const size_t gsize = ws.size() / ws_groups();
  CHECK(is_even(gsize)) << ws.size() << " / " << ws_groups() << " -> " << gsize;

  for (int i = 0; i < bottom.size(); ++i) {
#if CUDNN_VERSION_MIN(7, 0, 0)
    cudnnMathType_t fwd_cudnn_math_0 = CUDNN_DEFAULT_MATH;
    if (try_top) {
      fwd_cudnn_math_[i] = fwd_cudnn_math_0 =
          cudnn_math_override_ == 0 ? CUDNN_DEFAULT_MATH : CUDNN_TENSOR_OP_MATH;
      CUDNN_CHECK(cudnnSetConvolutionMathType(fwd_conv_descs_[i], fwd_cudnn_math_[i]));
    }
#endif
    // Find forward algorithm
    if (user_algos_override_[0] < 0) {
      float algo_time = 0.F;
      for (int m = 0; m < 2; ++m) {
        if (m > 0 &&
            // if user wants specific math type, no need to check anything else
            (this->is_fm_by_user() ||
             // also, we skip this in fp32/64 modes
             !is_type<Ftype>(FLOAT16) ||
             // and sanity check for current descriptor type
             convolutionDescDataType(fwd_conv_descs_[i]) != CUDNN_DATA_HALF)) {
          break;
        }
        if (m == 1) {
          // second run in pseudo fp32 mode
          setConvolutionDescMath(FLOAT, fwd_conv_descs_[i]);
        }

        int prev_algo = -1;
        for (int t = 0; t < 5; ++t) {
          CUDNN_CHECK(cudnnFindConvolutionForwardAlgorithmEx(handle,
              fwd_bottom_descs_[i],
              bottom[i]->gpu_data<Ftype>(),
              fwd_filter_desc_,
              this->blobs_[0]->template gpu_data<Ftype>(),
              fwd_conv_descs_[i],
              fwd_top_descs_[i],
              top[i]->mutable_gpu_data<Ftype>(),  // overwritten
              REQUEST_ALGO_COUNT,
              &fwd_algo_count,
              fwd_results,
              ws.data(),
              gsize));
          CUDA_CHECK(cudaStreamSynchronize(stream));
          // Waiting for two identical decisions in a row
          if (prev_algo == (int)fwd_results[0].algo) {
            break;
          }
          prev_algo = (int)fwd_results[0].algo;
        }

        for (int k = 0; k < fwd_algo_count; ++k) {
          if (fwd_results[k].status == CUDNN_STATUS_SUCCESS) {
            if (m == 0) {
              algo_time = fwd_results[k].time;
            } else {
              // here we compare pseudo fp32 against native fp16
              if (fwd_results[k].time >= algo_time) {
                // pseudo fp32 lost, switching back to native fp16
                setConvolutionDescMath(FLOAT16, fwd_conv_descs_[i]);
                break;
              }
              // pseudo fp32 won
              forward_math_ = tpm(tp<Ftype>(), FLOAT);
            }
            fwd_algo_[i] = fwd_results[k].algo;
#if CUDNN_VERSION_MIN(7, 0, 0)
            if (cudnn_math_override_ < 0) {
              // Winning Math for either native or pseudo mode:
              fwd_cudnn_math_0 = fwd_results[k].mathType;
            } else {
              fwd_cudnn_math_0 =
                  cudnn_math_override_ == 0 ? CUDNN_DEFAULT_MATH : CUDNN_TENSOR_OP_MATH;
            }
#endif
            workspace_fwd_sizes_[i] = align_up<7>(fwd_results[k].memory * ws_groups());
            setmax_val(dev, workspace_fwd_sizes_[i],
                this->phase_ == TRAIN ? train_mem_req_all_grps_ : test_mem_req_all_grps_, mv_);
            fwd_pseudo = is_precise(forward_math_) && !is_precise(tp<Ftype>());
            break;
          }
        }
      }
    }
#if CUDNN_VERSION_MIN(7, 0, 0)
    if (top_device) {
      fwd_cudnn_math_[i] = fwd_cudnn_math_0;
      CUDNN_CHECK(cudnnSetConvolutionMathType(fwd_conv_descs_[i], fwd_cudnn_math_[i]));
    }
#endif

    // Only set backward-filter/data algorithms in training phase
    if (this->phase_ == TRAIN) {
#if CUDNN_VERSION_MIN(7, 0, 0)
      cudnnMathType_t bwd_filter_cudnn_math_0 = CUDNN_DEFAULT_MATH;
      if (try_top) {
        bwd_filter_cudnn_math_[i] = bwd_filter_cudnn_math_0 =
            cudnn_math_override_ == 0 ? CUDNN_DEFAULT_MATH : CUDNN_TENSOR_OP_MATH;
        CUDNN_CHECK(cudnnSetConvolutionMathType(bwd_conv_filter_descs_[i],
            bwd_filter_cudnn_math_[i]));
      }
#endif
      if (user_algos_override_[2] < 0) {
        const size_t tmp_weights_size = map_val(dev, train_tmp_weights_mem_, mv_);
        GPUMemory::Workspace& tmp_ws = map_ptr(dev, GPUMemory::weights_workspace_, mv_);
        tmp_ws.safe_reserve(tmp_weights_size);
        float algo_time = 0.F;
        for (int m = 0; m < 2; ++m) {
          if (m > 0 &&
              // if user wants specific math type, no need to check anything else
              (this->is_bm_by_user() ||
               // also, we skip this in fp32/64 modes
               !is_type<Ftype>(FLOAT16) ||
               // and sanity check for current descriptor type
               convolutionDescDataType(bwd_conv_filter_descs_[i])
               != CUDNN_DATA_HALF)) {
            break;
          }
          if (m == 1) {
            // second run in pseudo fp32 mode
            setConvolutionDescMath(FLOAT, bwd_conv_filter_descs_[i]);
          }

          int prev_algo = -1;
          for (int t = 0; t < 5; ++t) {
            // Find backward filter algorithm
            CUDNN_CHECK(cudnnFindConvolutionBackwardFilterAlgorithmEx(handle,
                bwd_bottom_descs_[i],
                bottom[i]->gpu_data<Btype>(),
                bwd_top_descs_[i],
                top[i]->gpu_diff<Btype>(),
                bwd_conv_filter_descs_[i],
                bwd_filter_desc_,
                tmp_ws.data(),  // overwritten
                REQUEST_ALGO_COUNT,
                &filter_algo_count,
                bwd_filter_results,
                ws.data(),
                gsize));
            CUDA_CHECK(cudaStreamSynchronize(stream));
            // Waiting for two identical decisions in a row
            if (prev_algo == (int)bwd_filter_results[0].algo) {
              break;
            }
            prev_algo = (int)bwd_filter_results[0].algo;
          }

          for (int k = 0; k < filter_algo_count; ++k) {
            if (bwd_filter_results[k].status == CUDNN_STATUS_SUCCESS) {
              if (m == 0) {
                algo_time = bwd_filter_results[k].time;
              } else {
                // here we compare pseudo fp32 against native fp16
                if (bwd_filter_results[k].time >= algo_time) {
                  // pseudo fp32 lost, switching back to native fp16
                  setConvolutionDescMath(FLOAT16, bwd_conv_filter_descs_[i]);
                  break;
                }
                // pseudo fp32 won
                backward_filter_math_ = tpm(tp<Btype>(), FLOAT);
              }
              bwd_filter_algo_[i] = bwd_filter_results[k].algo;
#if CUDNN_VERSION_MIN(7, 0, 0)
              if (cudnn_math_override_ < 0) {
                // Winning Math for either native or pseudo mode:
                bwd_filter_cudnn_math_0 = bwd_filter_results[k].mathType;
              } else {
                bwd_filter_cudnn_math_0 =
                    cudnn_math_override_ == 0 ? CUDNN_DEFAULT_MATH : CUDNN_TENSOR_OP_MATH;
              }
#endif
              workspace_bwd_filter_sizes_[i] =
                  align_up<7>(bwd_filter_results[k].memory * ws_groups());
              setmax_val(dev, workspace_bwd_filter_sizes_[i], train_mem_req_all_grps_, mv_);
              bwd_filter_pseudo = is_precise(backward_filter_math_) && !is_precise(tp<Btype>());
              bftime = bwd_filter_results[k].time;
              break;
            }
          }
        }
      }
#if CUDNN_VERSION_MIN(7, 0, 0)
      if (top_device && !use_modest_workspace()) {
        bwd_filter_cudnn_math_[i] = bwd_filter_cudnn_math_0;
        CUDNN_CHECK(cudnnSetConvolutionMathType(bwd_conv_filter_descs_[i],
            bwd_filter_cudnn_math_[i]));
      }
      if (!propagate_down_[i]) {
        continue;
      }

      if (!propagate_down_[i]) {
        continue;
      }

      cudnnMathType_t bwd_data_cudnn_math_0 = CUDNN_DEFAULT_MATH;
      if (try_top && cudnn_math_override_ != 0) {
        bwd_data_cudnn_math_[i] = bwd_data_cudnn_math_0 =
            cudnn_math_override_ == 0 ? CUDNN_DEFAULT_MATH : CUDNN_TENSOR_OP_MATH;
        CUDNN_CHECK(cudnnSetConvolutionMathType(bwd_conv_data_descs_[i],
            bwd_data_cudnn_math_[i]));
      }
#endif
      if (user_algos_override_[1] < 0) {
        float algo_time = 0.F;
        for (int m = 0; m < 2; ++m) {
          if (m > 0 &&
              // if user wants specific math type, no need to check anything else
              (this->is_bm_by_user() ||
               // also, we skip this in fp32/64 modes
               !is_type<Ftype>(FLOAT16) ||
               // and sanity check for current descriptor type
               convolutionDescDataType(bwd_conv_data_descs_[i])
               != CUDNN_DATA_HALF)) {
            break;
          }
          if (m == 1) {
            // second run in pseudo fp32 mode
            setConvolutionDescMath(FLOAT, bwd_conv_data_descs_[i]);
          }

          int prev_algo = -1;
          for (int t = 0; t < 5; ++t) {
            // Find backward data algorithm
            CUDNN_CHECK(cudnnFindConvolutionBackwardDataAlgorithmEx(handle,
                bwd_filter_desc_,
                this->blobs_[0]->template gpu_data<Btype>(),
                bwd_top_descs_[i],
                top[i]->gpu_diff<Btype>(),
                bwd_conv_data_descs_[i],
                bwd_bottom_descs_[i],
                bottom[i]->mutable_gpu_diff<Btype>(),  // overwritten
                REQUEST_ALGO_COUNT,
                &data_algo_count,
                bwd_data_results,
                ws.data(),
                gsize));
            CUDA_CHECK(cudaStreamSynchronize(stream));
            // Waiting for two identical decisions in a row
            if (prev_algo == (int)bwd_data_results[0].algo) {
              break;
            }
            prev_algo = (int)bwd_data_results[0].algo;
          }

          for (int k = 0; k < data_algo_count; ++k) {
            if (bwd_data_results[k].status == CUDNN_STATUS_SUCCESS) {
              if (m == 0) {
                algo_time = bwd_data_results[k].time;
              } else {
                // here we compare pseudo fp32 against native fp16
                if (bwd_data_results[k].time >= algo_time) {
                  // pseudo fp32 lost, switching back to native fp16
                  setConvolutionDescMath(FLOAT16, bwd_conv_data_descs_[i]);
                  break;
                }
                // pseudo fp32 won
                backward_data_math_ = tpm(tp<Btype>(), FLOAT);
              }
              bwd_data_algo_[i] = bwd_data_results[k].algo;
#if CUDNN_VERSION_MIN(7, 0, 0)
              if (cudnn_math_override_ < 0) {
                // Winning Math for either native or pseudo mode:
                bwd_data_cudnn_math_0 = bwd_data_results[k].mathType;
              } else {
                bwd_data_cudnn_math_0 =
                    cudnn_math_override_ == 0 ? CUDNN_DEFAULT_MATH : CUDNN_TENSOR_OP_MATH;
              }
#endif
              workspace_bwd_data_sizes_[i] =
                  align_up<7>(bwd_data_results[k].memory * ws_groups());
              setmax_val(dev, workspace_bwd_data_sizes_[i], train_mem_req_all_grps_, mv_);
              bwd_data_pseudo = is_precise(backward_data_math_) && !is_precise(tp<Btype>());
              bdtime = bwd_data_results[k].time;
              break;
            }
          }
        }
      }
#if CUDNN_VERSION_MIN(7, 0, 0)
      if (top_device) {
        bwd_data_cudnn_math_[i] = bwd_data_cudnn_math_0;
        CUDNN_CHECK(cudnnSetConvolutionMathType(bwd_conv_data_descs_[i],
            bwd_data_cudnn_math_[i]));
      }
#endif
    }
    CUDA_CHECK(cudaStreamSynchronize(Caffe::thread_stream()));
<<<<<<< HEAD

=======
>>>>>>> 1d61e1af
    AllocateWorkspace(bottom.size());  // if user overrides

    size_t available_memory, total_memory;
    GPUMemory::GetInfo(&available_memory, &total_memory, true);
    std::ostringstream os;
    os << this->print_current_device()
        << (this->phase_ == TRAIN ? " Conv Algos (F,BD,BF): '" : " Conv Algo (F): '")
        << this->name() << "' with space "
        << gb_round2(ws.size()) << "G " << this->channels_ << "/" << this->group_
        << (use_v7grouping() ? "." : "")
#ifdef DEBUG
        << " -> [" << workspace_fwd_sizes_[i]
        << " " << workspace_bwd_data_sizes_[i]
        << " " << workspace_bwd_filter_sizes_[i] << "]"
#endif
        << " " << fwd_algo_[i]
#if CUDNN_VERSION_MIN(7, 0, 0)
        << (fwd_cudnn_math_[i] == CUDNN_TENSOR_OP_MATH ? "T" : "")
#endif
        << (user_algos_override_[0] >= 0 ? "u " : (fwd_pseudo ? "p " : " "));

    if (this->phase_ == TRAIN) {
      os << bwd_data_algo_[i]
#if CUDNN_VERSION_MIN(7, 0, 0)
          << (bwd_data_cudnn_math_[i] == CUDNN_TENSOR_OP_MATH ? "T" : "")
#endif
          << (user_algos_override_[1] >= 0 ? "u " : (bwd_data_pseudo ? "p " : " "))
          << bwd_filter_algo_[i]
#if CUDNN_VERSION_MIN(7, 0, 0)
          << (bwd_filter_cudnn_math_[i] == CUDNN_TENSOR_OP_MATH ? "T" : "")
#endif
          << (user_algos_override_[2] >= 0 ? "u " : (bwd_filter_pseudo ? "p " : " "));
    }

    os << "\t(avail " << gb_round2(available_memory) << "G, req "
        << gb_round2(map_val(dev, this->phase_ == TRAIN ?
            train_mem_req_all_grps_ : test_mem_req_all_grps_, mv_))
        << "G)\tt: " << f_round2(ftime);

    if (this->phase_ == TRAIN) {
      os << " " << f_round2(bdtime) << " " << f_round2(bftime);
    }

    LOG(INFO) << os.str();
  }
}

// Checked if there is a difference between the corresponding descriptors in
// cached_bottom_descs_ and bottom_descs_.
// No need to compare all parameters: batchsize, height, and width are enough.
template <typename Ftype, typename Btype>
bool CuDNNConvolutionLayer<Ftype, Btype>::IsBottomDescChanged(
  const vector<Blob*>& bottom, bool fwd_mode) {
  int cached_n; int cached_c; int cached_h; int cached_w;
  int cached_stride_n; int cached_stride_c;
  int cached_stride_h; int cached_stride_w;
  int n; int c; int h; int w;
  cudnnDataType_t type;

  for (int i = 0; i < bottom.size(); i++) {
    CUDNN_CHECK(cudnnGetTensor4dDescriptor(
        fwd_mode ? fwd_cached_bottom_descs_[i] : bwd_cached_bottom_descs_[i],
        &type,
        &cached_n, &cached_c, &cached_h, &cached_w,
        &cached_stride_n, &cached_stride_c,
        &cached_stride_h, &cached_stride_w));
    const vector<int>& shape = bottom[i]->shape();
    n = shape[0];
    c = shape[1] / ws_groups();
    h = shape[2];
    w = shape[3];

    if ((cached_n != n) || (cached_c != c) || (cached_h != h) || (cached_w != w)) {
      return true;
    }
  }
  return false;
}

// Checked if there is a difference between the corresponding descriptors in
// cached_conv_descs_ and conv_descs_.
// No need to compare all parameters; pads, strides, and upscales are enough.
template <typename Ftype, typename Btype>
bool CuDNNConvolutionLayer<Ftype, Btype>::IsConvDescChanged(
  const vector<Blob*>& bottom, bool fwd_mode) {
  int cached_padA[2];
  int padA[2];
  int cached_strideA[2];
  int strideA[2];
  int cached_upscaleA[2];
  int upscaleA[2];
  int arrayLength;
  cudnnConvolutionMode_t mode;
  cudnnDataType_t type;

  for (int i = 0; i < bottom.size(); i++) {
    CUDNN_CHECK(cudnnGetConvolutionNdDescriptor(
        fwd_mode ? fwd_cached_conv_descs_[i] : bwd_cached_conv_data_descs_[i],
        2, &arrayLength, cached_padA, cached_strideA, cached_upscaleA,
        &mode, &type));
    CUDNN_CHECK(cudnnGetConvolutionNdDescriptor(
        fwd_mode ? fwd_conv_descs_[i] : bwd_conv_data_descs_[i],
        2, &arrayLength, padA, strideA, upscaleA, &mode, &type));
    if ((cached_padA[0] != padA[0]) ||
        (cached_padA[1] != padA[1]) ||
        (cached_strideA[0]  != strideA[0])  ||
        (cached_strideA[1]  != strideA[1])  ||
        (cached_upscaleA[0] != upscaleA[0]) ||
        (cached_upscaleA[1] != upscaleA[1])) {
      return true;
    }
    if (!fwd_mode) {
      CUDNN_CHECK(cudnnGetConvolutionNdDescriptor(
        bwd_cached_conv_filter_descs_[i],
        2, &arrayLength, cached_padA, cached_strideA, cached_upscaleA,
        &mode, &type));
      CUDNN_CHECK(cudnnGetConvolutionNdDescriptor(
        bwd_conv_filter_descs_[i],
        2, &arrayLength, padA, strideA, upscaleA, &mode, &type));
      if ((cached_padA[0] != padA[0]) ||
          (cached_padA[1] != padA[1]) ||
          (cached_strideA[0]  != strideA[0])  ||
          (cached_strideA[1]  != strideA[1])  ||
          (cached_upscaleA[0] != upscaleA[0]) ||
          (cached_upscaleA[1] != upscaleA[1])) {
        return true;
      }
    }
  }
  return false;
}

template <typename Ftype, typename Btype>
CuDNNConvolutionLayer<Ftype, Btype>::~CuDNNConvolutionLayer() {
  GPUMemory::Finalize();  // clean workspaces before everything dies
  const int dev = Caffe::current_device();
  map_val(dev, ws_released_, mv_) = false;  // For next unit test
  // Check that handles have been setup before destroying.
  if (!handles_setup_) { return; }

  for (int i = 0; i < fwd_bottom_descs_.size(); ++i) {
    CUDNN_CHECK(cudnnDestroyTensorDescriptor(fwd_bottom_descs_[i]));
    CUDNN_CHECK(cudnnDestroyTensorDescriptor(bwd_bottom_descs_[i]));
    CUDNN_CHECK(cudnnDestroyTensorDescriptor(fwd_top_descs_[i]));
    CUDNN_CHECK(cudnnDestroyTensorDescriptor(bwd_top_descs_[i]));
    CUDNN_CHECK(cudnnDestroyConvolutionDescriptor(fwd_conv_descs_[i]));
    CUDNN_CHECK(cudnnDestroyConvolutionDescriptor(bwd_conv_data_descs_[i]));
    CUDNN_CHECK(cudnnDestroyConvolutionDescriptor(bwd_conv_filter_descs_[i]));
    CUDNN_CHECK(cudnnDestroyTensorDescriptor(fwd_cached_bottom_descs_[i]));
    CUDNN_CHECK(cudnnDestroyTensorDescriptor(bwd_cached_bottom_descs_[i]));
    CUDNN_CHECK(cudnnDestroyConvolutionDescriptor(fwd_cached_conv_descs_[i]));
    CUDNN_CHECK(cudnnDestroyConvolutionDescriptor(bwd_cached_conv_data_descs_[i]));
    CUDNN_CHECK(cudnnDestroyConvolutionDescriptor(bwd_cached_conv_filter_descs_[i]));
  }
  if (this->bias_term_) {
    CUDNN_CHECK(cudnnDestroyTensorDescriptor(fwd_bias_desc_));
    CUDNN_CHECK(cudnnDestroyTensorDescriptor(bwd_bias_desc_));
  }
  CUDNN_CHECK(cudnnDestroyFilterDescriptor(fwd_filter_desc_));
  CUDNN_CHECK(cudnnDestroyFilterDescriptor(bwd_filter_desc_));
}

INSTANTIATE_CLASS_FB(CuDNNConvolutionLayer);

}   // namespace caffe
#endif<|MERGE_RESOLUTION|>--- conflicted
+++ resolved
@@ -753,10 +753,6 @@
         continue;
       }
 
-      if (!propagate_down_[i]) {
-        continue;
-      }
-
       cudnnMathType_t bwd_data_cudnn_math_0 = CUDNN_DEFAULT_MATH;
       if (try_top && cudnn_math_override_ != 0) {
         bwd_data_cudnn_math_[i] = bwd_data_cudnn_math_0 =
@@ -850,10 +846,6 @@
 #endif
     }
     CUDA_CHECK(cudaStreamSynchronize(Caffe::thread_stream()));
-<<<<<<< HEAD
-
-=======
->>>>>>> 1d61e1af
     AllocateWorkspace(bottom.size());  // if user overrides
 
     size_t available_memory, total_memory;
