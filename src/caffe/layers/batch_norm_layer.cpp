#include <algorithm>
#include <vector>

#include "caffe/filler.hpp"
#include "caffe/layers/batch_norm_layer.hpp"
#include "caffe/util/math_functions.hpp"

namespace caffe {

template <typename Dtype>
void BatchNormLayer<Dtype>::LayerSetUp(const vector<Blob<Dtype>*>& bottom,
      const vector<Blob<Dtype>*>& top) {
  BatchNormParameter param = this->layer_param_.batch_norm_param();
  moving_average_fraction_ = param.moving_average_fraction();
  use_global_stats_ = this->phase_ == TEST;
  if (param.has_use_global_stats())
    use_global_stats_ = param.use_global_stats();
  if (bottom[0]->num_axes() == 1)
    channels_ = 1;
  else
    channels_ = bottom[0]->shape(1);
  eps_ = param.eps();
  if (this->blobs_.size() > 0) {
    LOG(INFO) << "Skipping parameter initialization";
  } else {
    this->blobs_.resize(5);

    vector<int> sz;
    sz.push_back(channels_);
    this->blobs_[0].reset(new Blob<Dtype>(sz));  // scale
    this->blobs_[1].reset(new Blob<Dtype>(sz));  // bias
    this->blobs_[2].reset(new Blob<Dtype>(sz));  // mean
    this->blobs_[3].reset(new Blob<Dtype>(sz));  // variance

    shared_ptr<Filler<Dtype> > scale_filler(
      GetFiller<Dtype>(this->layer_param_.batch_norm_param().scale_filler()));
    scale_filler->Fill(this->blobs_[0].get());
    shared_ptr<Filler<Dtype> > bias_filler(
      GetFiller<Dtype>(this->layer_param_.batch_norm_param().bias_filler()));
    bias_filler->Fill(this->blobs_[1].get());

    caffe_set(this->blobs_[2]->count(), Dtype(0.),
        this->blobs_[2]->mutable_cpu_data());
    caffe_set(this->blobs_[3]->count(), Dtype(0.),
        this->blobs_[3]->mutable_cpu_data());

    sz[0]=1;
    this->blobs_[4].reset(new Blob<Dtype>(sz));
    iter_ = 0;
  }
}

template <typename Dtype>
void BatchNormLayer<Dtype>::Reshape(const vector<Blob<Dtype>*>& bottom,
      const vector<Blob<Dtype>*>& top) {
  if (bottom[0]->num_axes() > 1)
    CHECK_EQ(bottom[0]->shape(1), channels_);
  top[0]->ReshapeLike(*bottom[0]);

  int N = bottom[0]->shape(0);
  int NC = N* channels_;
  int S = bottom[0]->count() / NC;  // S = H*W

  vector<int> sz;
  sz.push_back(channels_);
  mean_.Reshape(sz);
  variance_.Reshape(sz);
  inv_variance_.Reshape(sz);
  temp_C_.Reshape(sz);

  sz[0] = N;
  ones_N_.Reshape(sz);
  caffe_set(ones_N_.count(), Dtype(1.), ones_N_.mutable_cpu_data());
  sz[0] = channels_;
  ones_C_.Reshape(sz);
  caffe_set(ones_C_.count(), Dtype(1.), ones_C_.mutable_cpu_data());
  sz[0] = S;
  ones_HW_.Reshape(sz);
  caffe_set(ones_HW_.count(), Dtype(1.), ones_HW_.mutable_cpu_data());

  sz[0] = NC;
  temp_NC_.Reshape(sz);

  temp_.ReshapeLike(*bottom[0]);
  x_norm_.ReshapeLike(*bottom[0]);
}

//  multicast x[c] into y[.,c,...]
template <typename Dtype>
void BatchNormLayer<Dtype>::multicast_cpu(int N, int C, int S,
      const Dtype *x, Dtype *y ) {
  Blob<Dtype> temp_NC;
  vector<int> temp_size;
  temp_size.push_back(N*C);
  temp_NC.Reshape(temp_size);
  caffe_cpu_gemm<Dtype>(CblasNoTrans, CblasNoTrans, N, C, 1,
      1., ones_N_.cpu_data(), x, 0., temp_NC.mutable_cpu_data());
  caffe_cpu_gemm<Dtype>(CblasNoTrans, CblasNoTrans, N*C, S , 1,
      1., temp_NC.cpu_data(), ones_HW_.cpu_data(), 0., y);
}

//  y[c] = sum x(.,c,...)
template <typename Dtype>
void BatchNormLayer<Dtype>::compute_sum_per_channel_cpu(int N, int C, int S,
    const Dtype *x, Dtype *y ) {
  Blob<Dtype> temp_NC;
  vector<int> temp_size;
  temp_size.push_back(N*C);
  temp_NC.Reshape(temp_size);
  caffe_cpu_gemv<Dtype>(CblasNoTrans, N * C, S, 1., x, ones_HW_.cpu_data(),
      0., temp_NC.mutable_cpu_data());
  caffe_cpu_gemv<Dtype>(CblasTrans, N, C , 1., temp_NC.cpu_data(),
      ones_N_.cpu_data(), 0., y);
}

// y[c] = mean x(.,c,...)
template <typename Dtype>
void BatchNormLayer<Dtype>::compute_mean_per_channel_cpu(int N, int C, int S,
    const Dtype *x, Dtype *y) {
  Dtype F = 1.0 / (N*S);
  compute_sum_per_channel_cpu(N, C, S, x, y);
  caffe_cpu_scale(C, F, y, y);
}

template <typename Dtype>
void BatchNormLayer<Dtype>::Forward_cpu(const vector<Blob<Dtype>*>& bottom,
    const vector<Blob<Dtype>*>& top) {
  int N = bottom[0]->shape(0);
  int C = channels_;
  int S = bottom[0]->count(0) / (N*C);
  int top_size = top[0]->count();

  const Dtype* bottom_data = bottom[0]->cpu_data();
  Dtype* top_data = top[0]->mutable_cpu_data();

  if (use_global_stats_) {
    // use global mean/variance
    caffe_copy(C, this->blobs_[2]->cpu_data(), mean_.mutable_cpu_data());
    caffe_copy(C, this->blobs_[3]->cpu_data(), variance_.mutable_cpu_data());
  } else {
    compute_mean_per_channel_cpu(N, C, S, bottom_data,
        mean_.mutable_cpu_data());
  }
  //  Y = X- EX
  if (bottom[0] != top[0]) {
    caffe_copy(top_size, bottom_data, top_data);
  }
  multicast_cpu(N, C, S, mean_.cpu_data(), temp_.mutable_cpu_data());
  caffe_cpu_axpby(top_size, Dtype(-1.), temp_.cpu_data(),
      Dtype(1.), top_data);
  if (!use_global_stats_) {
    // compute variance E (X-EX)^2
    caffe_powx(top_size, top_data, Dtype(2.), temp_.mutable_cpu_data());
    compute_mean_per_channel_cpu(N, C, S, temp_.cpu_data(),
        variance_.mutable_cpu_data());

    // int m = N*S;  // N*H*W
    // Dtype bias_corr = m > 1 ? Dtype(m)/(m-1) : 1;
    // bias_corr = 1.;
    // caffe_cpu_scale(C, bias_corr, variance_.cpu_data(),
    //    variance_.mutable_cpu_data());

    // clip variance
    if ((this->phase_ == TRAIN) && (iter_ <= BN_VARIANCE_CLIP_START))
      iter_++;
    if (iter_ > BN_VARIANCE_CLIP_START) {
      // clip from above
      // temp_C_[c] = average_var + gobal_var[c]
      Dtype y = caffe_cpu_asum(C, this->blobs_[3]->cpu_data());
      caffe_cpu_scale(C, Dtype(y/C), ones_C_.cpu_data(),
          temp_C_.mutable_cpu_data());
      caffe_cpu_axpby(C, Dtype(1.0), this->blobs_[3]->cpu_data(),
          Dtype(1.0), temp_C_.mutable_cpu_data());
      caffe_cpu_eltwise_min(C,
          Dtype(BN_VARIANCE_CLIP_CONST), temp_C_.cpu_data(),
          Dtype(1.0), variance_.mutable_cpu_data());
      // clip from below
      caffe_cpu_eltwise_max(C,
          Dtype((1.)/BN_VARIANCE_CLIP_CONST), this->blobs_[3]->cpu_data(),
          Dtype(1.0), variance_.mutable_cpu_data());
    }
    //  update global mean and variance
    if (iter_ > 1) {
      caffe_cpu_axpby(C,
          Dtype(1. - moving_average_fraction_), mean_.cpu_data(),
          Dtype(moving_average_fraction_), this->blobs_[2]->mutable_cpu_data());
      caffe_cpu_axpby(C,
          Dtype(1.- moving_average_fraction_), variance_.cpu_data(),
          Dtype(moving_average_fraction_), this->blobs_[3]->mutable_cpu_data());
    } else {
      caffe_copy(C, mean_.cpu_data(), this->blobs_[2]->mutable_cpu_data());
      caffe_copy(C, variance_.cpu_data(), this->blobs_[3]->mutable_cpu_data());
    }
  }
  //  inv_var= ( eps+ variance)^(-0.5)
  caffe_add_scalar(C, eps_, variance_.mutable_cpu_data());
  caffe_powx(C, variance_.cpu_data(), Dtype(-0.5),
      inv_variance_.mutable_cpu_data());
  // X_norm = (X-EX) * inv_var
  multicast_cpu(N, C, S, inv_variance_.cpu_data(), temp_.mutable_cpu_data());
  caffe_mul(top_size, top_data, temp_.cpu_data(), top_data);
  // copy x_norm for backward
  caffe_copy(top_size, top_data, x_norm_.mutable_cpu_data());

  // -- STAGE 2:  Y = X_norm * scale[c] + shift[c]  -----------------
  // Y = X_norm * scale[c]
  const Blob<Dtype> & scale_data = *(this->blobs_[0]);
  multicast_cpu(N, C, S, scale_data.cpu_data(), temp_.mutable_cpu_data());
  caffe_mul(top_size, top_data, temp_.cpu_data(), top_data);
  // Y = Y + shift[c]
  const Blob<Dtype> & shift_data = *(this->blobs_[1]);
  multicast_cpu(N, C, S, shift_data.cpu_data(), temp_.mutable_cpu_data());
  caffe_add(top_size, top_data, temp_.mutable_cpu_data(), top_data);
}

template <typename Dtype>
void BatchNormLayer<Dtype>::Backward_cpu(const vector<Blob<Dtype>*>& top,
    const vector<bool>& propagate_down,
    const vector<Blob<Dtype>*>& bottom) {
  int N = bottom[0]->shape(0);
  int C = channels_;
  int S = bottom[0]->count(0) / (N*C);
  int top_size = top[0]->count();

  // --  STAGE 1: compute dE/d(scale) and dE/d(shift) ---------------

  const Dtype* top_diff = top[0]->cpu_diff();

  // scale_diff: dE/d(scale)  =  sum(dE/dY .* X_norm)
  Dtype* scale_diff = this->blobs_[0]->mutable_cpu_diff();
  caffe_mul(top_size, top_diff, x_norm_.cpu_data(), temp_.mutable_cpu_diff());
  compute_sum_per_channel_cpu(N, C, S, temp_.cpu_diff(), scale_diff);

  // shift_diff: dE/d(shift) = sum (dE/dY)
  Dtype* shift_diff = this->blobs_[1]->mutable_cpu_diff();
  compute_sum_per_channel_cpu(N, C, S, top_diff, shift_diff);

  // --  STAGE 2: backprop dE/d(x_norm) = dE/dY .* scale ------------

  // dE/d(X_norm) = dE/dY * scale[c]
  const Dtype* scale_data = this->blobs_[0]->cpu_data();
  multicast_cpu(N, C, S, scale_data, temp_.mutable_cpu_data());
  caffe_mul(top_size, top_diff, temp_.cpu_data(), x_norm_.mutable_cpu_diff());

  // --  STAGE 3: backprop dE/dY --> dE/dX --------------------------

  // ATTENTION: from now on we will use notation Y:= X_norm
  // if Y = (X-mean(X))/(sqrt(var(X)+eps)), then
  //
  // dE(Y)/dX =  (dE/dY - mean(dE/dY) - mean(dE/dY .* Y) .* Y)
  //             ./ sqrt(var(X) + eps)
  // where
  // .* and ./ are element-wise product and division,
  // mean, var, sum are computed along all dimensions except the channels.

  const Dtype* top_data = x_norm_.cpu_data();
  top_diff = x_norm_.cpu_diff();
  Dtype* bottom_diff = bottom[0]->mutable_cpu_diff();

  // temp = mean(dE/dY .* Y)
  caffe_mul(top_size, top_diff, top_data, temp_.mutable_cpu_diff());
  compute_mean_per_channel_cpu(N, C, S, temp_.cpu_diff(),
      temp_C_.mutable_cpu_diff());
  multicast_cpu(N, C, S, temp_C_.cpu_diff(), temp_.mutable_cpu_diff());

  // bottom = mean(dE/dY .* Y) .* Y
  caffe_mul(top_size, temp_.cpu_diff(), top_data, bottom_diff);

  // temp = mean(dE/dY)
  compute_mean_per_channel_cpu(N, C, S, top_diff, temp_C_.mutable_cpu_diff());
  multicast_cpu(N, C, S, temp_C_.cpu_diff(), temp_.mutable_cpu_diff());

  // bottom = mean(dE/dY) + mean(dE/dY .* Y) .* Y
  caffe_add(top_size, temp_.cpu_diff(), bottom_diff, bottom_diff);

  // bottom = dE/dY - mean(dE/dY)-mean(dE/dY \cdot Y) \cdot Y
  caffe_cpu_axpby(top_size, Dtype(1.), top_diff, Dtype(-1.), bottom_diff);

  // dE/dX = dE/dX ./ sqrt(var(X) + eps)
  multicast_cpu(N, C, S, inv_variance_.cpu_data(), temp_.mutable_cpu_data());
  caffe_mul(top_size, bottom_diff, temp_.cpu_data(), bottom_diff);
}

#ifdef CPU_ONLY
STUB_GPU(BatchNormLayer);
#endif

INSTANTIATE_CLASS(BatchNormLayer);
<<<<<<< HEAD
=======

>>>>>>> 7f42af01
}  // namespace caffe<|MERGE_RESOLUTION|>--- conflicted
+++ resolved
@@ -286,8 +286,5 @@
 #endif
 
 INSTANTIATE_CLASS(BatchNormLayer);
-<<<<<<< HEAD
-=======
-
->>>>>>> 7f42af01
+
 }  // namespace caffe