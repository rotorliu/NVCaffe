--- conflicted
+++ resolved
@@ -21,10 +21,7 @@
 target_link_libraries(caffe proto ${Caffe_LINKER_LIBS})
 caffe_default_properties(caffe)
 set_target_properties(caffe PROPERTIES
-<<<<<<< HEAD
-=======
     OUTPUT_NAME "caffe-nv"
->>>>>>> cd18a08b
     VERSION   ${CAFFE_TARGET_VERSION}
     SOVERSION ${CAFFE_TARGET_SOVERSION}
     )
