--- conflicted
+++ resolved
@@ -46,12 +46,9 @@
   // the current NetState.
   NetParameter filtered_param;
   FilterNet(in_param, &filtered_param);
-<<<<<<< HEAD
-=======
   if (phase_ == TRAIN) {
     caffe::P2PSync<Dtype>::divide_batch_size(&filtered_param);
   }
->>>>>>> cd18a08b
   LOG_IF(INFO, Caffe::root_solver())
       << "Initializing net from parameters: " << std::endl
       << filtered_param.DebugString();
@@ -63,14 +60,6 @@
   map<string, int> blob_name_to_idx;
   set<string> available_blobs;
   memory_used_ = 0;
-<<<<<<< HEAD
-=======
-  // set the input blobs
-  for (int input_id = 0; input_id < param.input_size(); ++input_id) {
-    const int layer_id = -1;  // inputs have fake layer ID -1
-    AppendTop(param, layer_id, input_id, &available_blobs, &blob_name_to_idx);
-  }
->>>>>>> cd18a08b
   // For each layer, set up its input and output
   bottom_vecs_.resize(param.layer_size());
   top_vecs_.resize(param.layer_size());
@@ -612,8 +601,6 @@
 }
 
 template <typename Dtype>
-<<<<<<< HEAD
-=======
 void Net<Dtype>::InputDebugInfo(const int input_id) {
   const Blob<Dtype>& blob = *net_input_blobs_[input_id];
   const string& blob_name = blob_names_[net_input_blob_indices_[input_id]];
@@ -624,7 +611,6 @@
 }
 
 template <typename Dtype>
->>>>>>> cd18a08b
 void Net<Dtype>::ForwardDebugInfo(const int layer_id) {
   for (int top_id = 0; top_id < top_vecs_[layer_id].size(); ++top_id) {
     const Blob<Dtype>& blob = *top_vecs_[layer_id][top_id];
