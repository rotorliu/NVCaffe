// Make sure we include Python.h before any system header
// to avoid _POSIX_C_SOURCE redefinition
#ifdef WITH_PYTHON_LAYER
#include <boost/filesystem.hpp>
#include <boost/python.hpp>
#endif
#include <string>

#include "caffe/layer.hpp"
#include "caffe/layer_factory.hpp"
#include "caffe/layers/batch_norm_layer.hpp"
#include "caffe/layers/conv_layer.hpp"
#include "caffe/layers/lrn_layer.hpp"
#include "caffe/layers/pooling_layer.hpp"
#include "caffe/layers/relu_layer.hpp"
#include "caffe/layers/sigmoid_layer.hpp"
#include "caffe/layers/softmax_layer.hpp"
#include "caffe/layers/tanh_layer.hpp"
#include "caffe/layers/dropout_layer.hpp"
#include "caffe/layers/detectnet_transform_layer.hpp"
#include "caffe/layers/data_layer.hpp"
#include "caffe/proto/caffe.pb.h"

#ifdef USE_CUDNN
#include "caffe/layers/cudnn_batch_norm_layer.hpp"
#include "caffe/layers/cudnn_conv_layer.hpp"
#include "caffe/layers/cudnn_lcn_layer.hpp"
#include "caffe/layers/cudnn_lrn_layer.hpp"
#include "caffe/layers/cudnn_pooling_layer.hpp"
#include "caffe/layers/cudnn_relu_layer.hpp"
#include "caffe/layers/cudnn_sigmoid_layer.hpp"
#include "caffe/layers/cudnn_softmax_layer.hpp"
#include "caffe/layers/cudnn_tanh_layer.hpp"
#include "caffe/layers/cudnn_dropout_layer.hpp"
#endif

#ifdef WITH_PYTHON_LAYER
#include "caffe/layers/python_layer.hpp"
#endif

#pragma GCC diagnostic ignored "-Wreturn-type"

namespace caffe {

// Get convolution layer according to engine.
shared_ptr<LayerBase> GetConvolutionLayer(const LayerParameter& param,
    Type ftype, Type btype) {
  ConvolutionParameter conv_param = param.convolution_param();
  ConvolutionParameter_Engine engine = conv_param.engine();
#ifdef USE_CUDNN
  bool use_dilation = false;
  for (int i = 0; i < conv_param.dilation_size(); ++i) {
    if (conv_param.dilation(i) > 1) {
      use_dilation = true;
    }
  }
#endif
  if (engine == ConvolutionParameter_Engine_DEFAULT) {
    engine = ConvolutionParameter_Engine_CAFFE;
#ifdef USE_CUDNN
    if (!use_dilation && Caffe::mode() == Caffe::GPU) {
      engine = ConvolutionParameter_Engine_CUDNN;
    }
#endif
  }
  if (engine == ConvolutionParameter_Engine_CAFFE) {
    return CreateLayerBase<ConvolutionLayer>(param, ftype, btype);
#ifdef USE_CUDNN
  } else if (engine == ConvolutionParameter_Engine_CUDNN) {
    if (use_dilation) {
      LOG(FATAL) << "CuDNN doesn't support the dilated convolution at Layer "
                 << param.name();
    }
    return CreateLayerBase<CuDNNConvolutionLayer>(param, ftype, btype);
#endif
  } else {
    LOG(FATAL) << "Layer " << param.name() << " has unknown engine.";
  }
}

REGISTER_LAYER_CREATOR(Convolution, GetConvolutionLayer);

// Get BN layer according to engine.
shared_ptr<LayerBase> GetBatchNormLayer(const LayerParameter& param,
    Type ftype, Type btype) {
  BatchNormParameter_Engine engine = param.batch_norm_param().engine();
  if (engine == BatchNormParameter_Engine_DEFAULT) {
    engine = BatchNormParameter_Engine_CAFFE;
#ifdef USE_CUDNN
    engine = BatchNormParameter_Engine_CUDNN;
#endif
  }
  if (engine == BatchNormParameter_Engine_CAFFE) {
    return CreateLayerBase<BatchNormLayer>(param, ftype, btype);
#ifdef USE_CUDNN
  } else if (engine == BatchNormParameter_Engine_CUDNN) {
    return CreateLayerBase<CuDNNBatchNormLayer>(param, ftype, btype);
#endif
  } else {
    LOG(FATAL) << "Layer " << param.name() << " has unknown engine.";
  }
}

REGISTER_LAYER_CREATOR(BatchNorm, GetBatchNormLayer);

// Get pooling layer according to engine.
shared_ptr<LayerBase> GetPoolingLayer(const LayerParameter& param,
    Type ftype, Type btype) {
  PoolingParameter_Engine engine = param.pooling_param().engine();
  if (engine == PoolingParameter_Engine_DEFAULT) {
    engine = PoolingParameter_Engine_CAFFE;
#ifdef USE_CUDNN
    if (Caffe::mode() == Caffe::GPU)
      engine = PoolingParameter_Engine_CUDNN;
#endif
  }
  if (engine == PoolingParameter_Engine_CAFFE) {
    return CreateLayerBase<PoolingLayer>(param, ftype, btype);
#ifdef USE_CUDNN
  } else if (engine == PoolingParameter_Engine_CUDNN) {
    if (param.top_size() > 1) {
      LOG(INFO) << "cuDNN does not support multiple tops. "
                << "Using Caffe's own pooling layer.";
      return CreateLayerBase<PoolingLayer>(param, ftype, btype);
    }
    return CreateLayerBase<CuDNNPoolingLayer>(param, ftype, btype);
#endif
  } else {
    LOG(FATAL) << "Layer " << param.name() << " has unknown engine.";
  }
}

REGISTER_LAYER_CREATOR(Pooling, GetPoolingLayer);

// Get LRN layer according to engine
shared_ptr<LayerBase> GetLRNLayer(const LayerParameter& param,
    Type ftype, Type btype) {
  LRNParameter_Engine engine = param.lrn_param().engine();

  if (engine == LRNParameter_Engine_DEFAULT) {
    engine = LRNParameter_Engine_CAFFE;
#ifdef USE_CUDNN
    if (Caffe::mode() == Caffe::GPU)
      engine = LRNParameter_Engine_CUDNN;
#endif
  }

  if (engine == LRNParameter_Engine_CAFFE) {
    return CreateLayerBase<LRNLayer>(param, ftype, btype);
#ifdef USE_CUDNN
  } else if (engine == LRNParameter_Engine_CUDNN) {
    LRNParameter lrn_param = param.lrn_param();

    if (lrn_param.norm_region() ==LRNParameter_NormRegion_WITHIN_CHANNEL) {
      return CreateLayerBase<CuDNNLCNLayer>(param, ftype, btype);
    } else {
      // local size is too big to be handled through cuDNN
      if (param.lrn_param().local_size() > CUDNN_LRN_MAX_N) {
        return CreateLayerBase<LRNLayer>(param, ftype, btype);
      } else {
        return CreateLayerBase<CuDNNLRNLayer>(param, ftype, btype);
      }
    }
#endif
  } else {
    LOG(FATAL) << "Layer " << param.name() << " has unknown engine.";
  }
}

REGISTER_LAYER_CREATOR(LRN, GetLRNLayer);

// Get relu layer according to engine.
shared_ptr<LayerBase> GetReLULayer(const LayerParameter& param,
    Type ftype, Type btype) {
  ReLUParameter_Engine engine = param.relu_param().engine();
  if (engine == ReLUParameter_Engine_DEFAULT) {
    engine = ReLUParameter_Engine_CAFFE;
#ifdef USE_CUDNN
    if (Caffe::mode() == Caffe::GPU)
      engine = ReLUParameter_Engine_CUDNN;
#endif
  }
  if (engine == ReLUParameter_Engine_CAFFE) {
    return CreateLayerBase<ReLULayer>(param, ftype, btype);
#ifdef USE_CUDNN
  } else if (engine == ReLUParameter_Engine_CUDNN) {
    return CreateLayerBase<CuDNNReLULayer>(param, ftype, btype);
#endif
  } else {
    LOG(FATAL) << "Layer " << param.name() << " has unknown engine.";
  }
}

REGISTER_LAYER_CREATOR(ReLU, GetReLULayer);

// Get sigmoid layer according to engine.
shared_ptr<LayerBase> GetSigmoidLayer(const LayerParameter& param,
    Type ftype, Type btype) {
  SigmoidParameter_Engine engine = param.sigmoid_param().engine();
  if (engine == SigmoidParameter_Engine_DEFAULT) {
    engine = SigmoidParameter_Engine_CAFFE;
#ifdef USE_CUDNN
    if (Caffe::mode() == Caffe::GPU)
      engine = SigmoidParameter_Engine_CUDNN;
#endif
  }
  if (engine == SigmoidParameter_Engine_CAFFE) {
    return CreateLayerBase<SigmoidLayer>(param, ftype, btype);
#ifdef USE_CUDNN
  } else if (engine == SigmoidParameter_Engine_CUDNN) {
    return CreateLayerBase<CuDNNSigmoidLayer>(param, ftype, btype);
#endif
  } else {
    LOG(FATAL) << "Layer " << param.name() << " has unknown engine.";
  }
}

REGISTER_LAYER_CREATOR(Sigmoid, GetSigmoidLayer);

// Get softmax layer according to engine.
shared_ptr<LayerBase> GetSoftmaxLayer(const LayerParameter& param,
    Type ftype, Type btype) {
  LayerParameter lparam(param);
  SoftmaxParameter_Engine engine = lparam.softmax_param().engine();
  if (engine == SoftmaxParameter_Engine_DEFAULT) {
    engine = SoftmaxParameter_Engine_CAFFE;
#ifdef USE_CUDNN
    if (Caffe::mode() == Caffe::GPU)
      engine = SoftmaxParameter_Engine_CUDNN;
#endif
  }
  if (engine == SoftmaxParameter_Engine_CAFFE) {
    return CreateLayerBase<SoftmaxLayer>(lparam, ftype, btype);
#ifdef USE_CUDNN
  } else if (engine == SoftmaxParameter_Engine_CUDNN) {
    return CreateLayerBase<CuDNNSoftmaxLayer>(lparam, ftype, btype);
#endif
  } else {
    LOG(FATAL) << "Layer " << lparam.name() << " has unknown engine.";
  }
}

REGISTER_LAYER_CREATOR(Softmax, GetSoftmaxLayer);

// Get tanh layer according to engine.
shared_ptr<LayerBase> GetTanHLayer(const LayerParameter& param,
    Type ftype, Type btype) {
  TanHParameter_Engine engine = param.tanh_param().engine();
  if (engine == TanHParameter_Engine_DEFAULT) {
    engine = TanHParameter_Engine_CAFFE;
#ifdef USE_CUDNN
    if (Caffe::mode() == Caffe::GPU)
      engine = TanHParameter_Engine_CUDNN;
#endif
  }
  if (engine == TanHParameter_Engine_CAFFE) {
    return CreateLayerBase<TanHLayer>(param, ftype, btype);
#ifdef USE_CUDNN
  } else if (engine == TanHParameter_Engine_CUDNN) {
    return CreateLayerBase<CuDNNTanHLayer>(param, ftype, btype);
#endif
  } else {
    LOG(FATAL) << "Layer " << param.name() << " has unknown engine.";
  }
}

REGISTER_LAYER_CREATOR(TanH, GetTanHLayer);

// Get dropout layer according to engine
shared_ptr<LayerBase> GetDropoutLayer(const LayerParameter& param,
  Type ftype, Type btype) {
  DropoutParameter_Engine engine = param.dropout_param().engine();
  if (engine == DropoutParameter_Engine_DEFAULT) {
    engine = DropoutParameter_Engine_CAFFE;
#ifdef USE_CUDNN
    if (Caffe::mode() == Caffe::GPU) {
      engine = DropoutParameter_Engine_CUDNN;
    }
#endif
  }
  if (engine == DropoutParameter_Engine_CAFFE) {
    return CreateLayerBase<DropoutLayer>(param, ftype, btype);
  }
#ifdef USE_CUDNN
  else if (engine == DropoutParameter_Engine_CUDNN) {
    return CreateLayerBase<CuDNNDropoutLayer>(param, ftype, btype);
  }
#endif
  else {
    LOG(FATAL) << "Layer " << param.name() << " has unknown engine.";
  }
}

REGISTER_LAYER_CREATOR(Dropout, GetDropoutLayer);

#ifdef USE_OPENCV
shared_ptr<LayerBase> GetDetectNetTransformationLayer(const LayerParameter& param,
    Type ftype, Type btype) {
  LayerParameter lparam(param);
  check_precision_support(ftype, btype, lparam);
  shared_ptr<LayerBase> ret;
  if (is_type<double>(ftype)) {
    ret.reset(new DetectNetTransformationLayer<double>(lparam));
  } else {
    ret.reset(new DetectNetTransformationLayer<float>(lparam));
  }
  return ret;
}
REGISTER_LAYER_CREATOR(DetectNetTransformation, GetDetectNetTransformationLayer);
#endif

#ifdef WITH_PYTHON_LAYER
shared_ptr<LayerBase> GetPythonLayer(const LayerParameter& param, Type, Type) {
  try {
<<<<<<< HEAD
    shared_ptr<LayerBase> ret;
    std::lock_guard<std::mutex> lock(PythonLayer<float, float>::init_mutex());
    if (!Py_IsInitialized()) {
      Py_Initialize();
    }
    Py_BEGIN_ALLOW_THREADS;
    PyGILState_STATE state = PyGILState_Ensure();
    LOG(INFO) << "Importing Python module '" << param.python_param().module() << "'";
    bp::object module = bp::import(param.python_param().module().c_str());
    bp::object layer = module.attr(param.python_param().layer().c_str())(param);
    ret = bp::extract<shared_ptr<LayerBase>>(layer)();
    PyGILState_Release(state);
    Py_END_ALLOW_THREADS;
    return ret;
  } catch (...) {
    PyErrReport(true);
=======
    std::lock_guard<std::mutex> lock(PythonLayer<float, float>::mutex());
    static thread_local PyInit pi;
    bp::object module;
    PYTHON_CALL_BEGIN
      LOG(INFO) << "Importing Python module '" << param.python_param().module() << "'";
      module = bp::import(param.python_param().module().c_str());
    PYTHON_CALL_END
    bp::object layer = module.attr(param.python_param().layer().c_str())(param);
    return bp::extract<shared_ptr<LayerBase>>(layer)();
  } catch (...) {
    PyErrReport();
>>>>>>> 829f25b4
  }
}

REGISTER_LAYER_CREATOR(Python, GetPythonLayer);
#endif

void check_precision_support(Type& ftype, Type& btype, LayerParameter& param) {
  if (!is_precise(ftype) || !is_precise(btype)) {
    Type MT = tp<float>();
    if (Caffe::is_main_thread()) {
      LOG(WARNING) << "Layer '" << param.name() << "' of type '"
          << param.type() << "' is not supported in " << Type_Name(FLOAT16)
          << " precision. Falling back to " << Type_Name(MT) << ". You might use "
              "'forward_type: FLOAT' and 'backward_type: FLOAT' "
              "settings to suppress this warning.";
    }
    ftype = MT;
    btype = MT;
    param.set_forward_type(MT);
    param.set_backward_type(MT);
    param.set_forward_math(MT);
    param.set_backward_math(MT);
  }
}

// Layers that use their constructor as their default creator should be
// registered in their corresponding cpp files. Do not register them here.
}  // namespace caffe<|MERGE_RESOLUTION|>--- conflicted
+++ resolved
@@ -312,24 +312,6 @@
 #ifdef WITH_PYTHON_LAYER
 shared_ptr<LayerBase> GetPythonLayer(const LayerParameter& param, Type, Type) {
   try {
-<<<<<<< HEAD
-    shared_ptr<LayerBase> ret;
-    std::lock_guard<std::mutex> lock(PythonLayer<float, float>::init_mutex());
-    if (!Py_IsInitialized()) {
-      Py_Initialize();
-    }
-    Py_BEGIN_ALLOW_THREADS;
-    PyGILState_STATE state = PyGILState_Ensure();
-    LOG(INFO) << "Importing Python module '" << param.python_param().module() << "'";
-    bp::object module = bp::import(param.python_param().module().c_str());
-    bp::object layer = module.attr(param.python_param().layer().c_str())(param);
-    ret = bp::extract<shared_ptr<LayerBase>>(layer)();
-    PyGILState_Release(state);
-    Py_END_ALLOW_THREADS;
-    return ret;
-  } catch (...) {
-    PyErrReport(true);
-=======
     std::lock_guard<std::mutex> lock(PythonLayer<float, float>::mutex());
     static thread_local PyInit pi;
     bp::object module;
@@ -341,7 +323,6 @@
     return bp::extract<shared_ptr<LayerBase>>(layer)();
   } catch (...) {
     PyErrReport();
->>>>>>> 829f25b4
   }
 }
 
