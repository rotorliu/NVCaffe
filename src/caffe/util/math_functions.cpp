--- conflicted
+++ resolved
@@ -660,11 +660,7 @@
 
 #ifndef CPU_ONLY
 template <>
-<<<<<<< HEAD
-void caffe_cpu_scale<float16>(const int n, const float16 alpha,  //FIXME
-=======
 void caffe_cpu_scale<float16>(const int n, const float16 alpha,  // TODO
->>>>>>> 1d61e1af
     const float16 *x, float16 *y) {
   for (int i = 0; i < n; i++) {
     y[i] = alpha * x[i];
